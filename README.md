--- conflicted
+++ resolved
@@ -1,4 +1,4 @@
-# Softening Structured Query Evaluation using Large Language Models 🦙🖥️🎓
+# Softening Structured Query Answering with Large Language Models 🦙🖥️🎓
 
 ## Model Download
 In this project, we work with LLama by Meta. 
@@ -47,19 +47,11 @@
 
 ```ini
 [DB]
-<<<<<<< HEAD
-database=...
-host=...
-user=...
-password=...
-port=...
-=======
 database=<database>
 host=<host>
 user=<user>
 password=<password>
 port=<port>
->>>>>>> 1471b104
 
 [MODEL]
 path_generation=<path_to_transformed_llama_model>
